# LLM Benchmark Reproduction Results

| Benchmark   | Tester  | Model                                   | Metric/Score                  | Our Results | Reported Results | Reported Results Source             |
|-------------|---------|-----------------------------------------|-------------------------------|-------------|------------------|-------------------------------------|
| Alpaca Eval | Etash   | Meta LLama 3 8b Instruct                | win_rate                      | 24.04       | 22.57            |                                     |
|             |         |                                         | standard_error                | 1.27        | 1.26             |                                     |
|             |         |                                         | avg_length                    | 1937        | 1899             |                                     |
|             |         |                                         | length_controlled_winrate     | 24.24       | 22.92            |                                     |
| HumanEval   | Etash   | DeepSeek Coder 6.7B Instruct            | Python                        | 0.798       | 78.9%            |                                     |
|             |         |                                         | Bash                          | 0.354       | 36.7%            |                                     |
| MBPP        | Etash   | DeepSeek Coder 6.7B Instruct            | pass@1                        | 0.64        | 65.4%            |                                     |
| RepoBench   | Negin   | StarCoder                               | EM (cross_file_first)         | 28.0        | 28.0             |                                     |
|             |         |                                         | ES (cross_file_first)         | 67.37       | 69.6             |                                     |
|             |         |                                         | EM (cross_file_random)        | 37.08       | 37.3             |                                     |
|             |         |                                         | ES (cross_file_random)        | 71.28       | 73.69            |                                     |
|             |         |                                         | EM (in_file)                  | 34.17       | 33.8             |                                     |
|             |         |                                         | ES (in_file)                  | 70.46       | 72.37            |                                     |
|             |         |                                         | EM (weighted avg)             | 31.69       | 31.69            |                                     |
|             |         |                                         | ES (weighted avg)             | 69.09       | 71.2             |                                     |
|             |         | Codegen-350M-mono                       | EM (cross_file_first)         | 15.27       | 15.14            |                                     |
|             |         |                                         | ES (cross_file_first)         | 58.03       | 60.1             |                                     |
|             |         |                                         | EM (cross_file_random)        | 27.7        | 27.7             |                                     |
|             |         |                                         | ES (cross_file_random)        | 67.33       | 68.9             |                                     |
|             |         |                                         | EM (in_file)                  | 25.11       | 25.2             |                                     |
|             |         |                                         | ES (in_file)                  | 66.28       | 67.8             |                                     |
|             |         |                                         | EM (weighted avg)             | 22.12       | 20.7             |                                     |
|             |         |                                         | ES (weighted avg)             | 62.9        | 64.2             |                                     |
|             |         | Codegen-2B-mono                         | EM (cross_file_first)         | 22.12       | 22.1             |                                     |
|             |         |                                         | ES (cross_file_first)         | 62.9        | 64.9             |                                     |
|             |         |                                         | EM (cross_file_random)        | 34.18       | 34.4             |                                     |
|             |         |                                         | ES (cross_file_random)        | 71.12       | 72.6             |                                     |
|             |         |                                         | EM (in_file)                  | 31.14       | 31.2             |                                     |
|             |         |                                         | ES (in_file)                  | 69.61       | 70.93            |                                     |
|             |         |                                         | EM (weighted avg)             | 27.26       | 27.3             |                                     |
|             |         |                                         | ES (weighted avg)             | 66.57       | 68.3             |                                     |
|             |         | Codegen-6B-mono                         | EM (cross_file_first)         | 26.81       | 26.9             |                                     |
|             |         |                                         | ES (cross_file_first)         | 66.23       | 67.9             |                                     |
|             |         |                                         | EM (cross_file_random)        | 38.28       | 38.3             |                                     |
|             |         |                                         | ES (cross_file_random)        | 73.34       | 74.5             |                                     |
|             |         |                                         | EM (in_file)                  | 34.9        | 34.96            |                                     |
|             |         |                                         | ES (in_file)                  | 71.21       | 72.59            |                                     |
|             |         |                                         | EM (weighted avg)             | 31.56       | 31.67            |                                     |
|             |         |                                         | ES (weighted avg)             | 69.16       | 70.68            |                                     |
| MTBench     | Etash   | stabilityai/stablelm-tuned-alpha-7b     |                               | 1.0         | 2.75             |                                     |
|             |         | Nexusflow/Starling-LM-7B-beta           |                               | 7.69        | 8.12             |                                     |
|             |         | mistralai/Mistral-7B-Instruct-v0.1      |                               | 6.65        | 6.84             |                                     |
|             |         | databricks/dolly-v2-12b                 |                               | 1.087       | 3.28             |                                     |
| WildBench   | Etash   | princeton-nlp/gemma-2-9b-it-SimPO       |                               | 5.083       | 5.33             |                                     |
|             |         | meta-llama/Meta-Llama-3-8B-Instruct     |                               | 3.27        | 2.92             |                                     |
| IFEval      | Negin   | meta-llama/Llama-3.1-8B-Instruct        |                               | 79.1        | 80.4             |                                     |
| ZeroEval    | Negin   | meta-llama/Llama-3.1-8B-Instruct        | crux                          | 40.75       | 39.88            |                                     |
|             |         |                                         | math-l5                       | 24.69       | 22.19            |                                     |
|             |         |                                         | zebra                         | 11.70       | 12.8             |                                     |
| MixEval     | Negin   | Meta-Llama-3-8B-Instruct                | overall                       | 73.0        | 75.0             |                                     |
|             |         |                                         | TriviaQA                      | 67.5        | 71.7             |                                     |
|             |         |                                         | MMLU                          | 71.3        | 71.9             |                                     |
|             |         |                                         | HellaSwag                     | 66.3        | 65.7             |                                     |
| AMC23       | Ryan    | Qwen/Qwen2.5-Math-1.5B-Instruct         | accuracy                      | 24/40       | 24/40            | [Qwen2.5-Math Paper](https://arxiv.org/abs/2409.12122v1) Table 5 |
| AIME24      | Ryan    | Qwen/Qwen2.5-Math-1.5B-Instruct         | accuracy                      | 3/30        | 3/30             | [Qwen2.5-Math Paper](https://arxiv.org/abs/2409.12122v1) Table 5 |
|             |         | Qwen/Qwen2.5-32B-Instruct               | accuracy                      | 6/30        | 5/30             | [Sky-T1 Blog Post](https://novasky-ai.github.io/posts/sky-t1/) |
|             |         | Qwen/QwQ-32B-Preview                    | accuracy                      | 13/30       | 15/30            | [Sky-T1 Blog Post](https://novasky-ai.github.io/posts/sky-t1/) |
|             |         | NovaSky-AI/Sky-T1-32B-Preview           | accuracy                      | 13/30       | 13/30            | [Sky-T1 Blog Post](https://novasky-ai.github.io/posts/sky-t1/) |
| MATH500     | Ryan    | Qwen/Qwen2.5-32B-Instruct               | accuracy                      | 78.6        | 76.2             | [Sky-T1 Blog Post](https://novasky-ai.github.io/posts/sky-t1/) |
|             |         | NovaSky-AI/Sky-T1-32B-Preview           | accuracy                      | 84.0        | 82.4             | [Sky-T1 Blog Post](https://novasky-ai.github.io/posts/sky-t1/) |
|             |         | Qwen/QwQ-32B-Preview                    | accuracy                      | 83.6        | 85.4             | [Sky-T1 Blog Post](https://novasky-ai.github.io/posts/sky-t1/) |
| BigCodeBench| Marianna| Qwen/Qwen2.5-14B-Instruct               | instruct (pass@1)             | 41.5        | 39.8             |                                     |
|             |         |                                         | complete (pass@1)             | 52.6        | 52.2             |                                     |
|             |         | meta-llama/Meta-Llama-3.1-8B-Instruct   | instruct (pass@1)             | 30.7        | 32.8             |                                     |
|             |         |                                         | complete (pass@1)             | 41.9        | 40.5             |                                     |
|             |         | Qwen/Qwen2.5-7B-Instruct                | instruct (pass@1)             | 35.2        | 37.6             |                                     |
|             |         |                                         | complete (pass@1)             | 46.7        | 46.1             |                                     |
<<<<<<< HEAD
|HumanEvalPlus| Sedrick | mistralai/Mistral-7B-Instruct-v0.2      | accuracy (pass@1)             | 27.44       | 36.0             | [EvalPlus Leaderboard](https://evalplus.github.io/leaderboard.html) |
|             |         | meta-llama/Llama-3.1-8B-Instruct        | accuracy (pass@1)             | 62.2        | 62.8             | [EvalPlus Leaderboard](https://evalplus.github.io/leaderboard.html) |
|             |         | google/codegemma-7b-it                  | accuracy (pass@1)             | 36.6        | 51.8             | [EvalPlus Leaderboard](https://evalplus.github.io/leaderboard.html) |
| MBPPPlus    | Sedrick | mistralai/Mistral-7B-Instruct-v0.2      | accuracy (pass@1)             | 43.9        | 37.0             | [EvalPlus Leaderboard](https://evalplus.github.io/leaderboard.html) |
|             |         | meta-llama/Llama-3.1-8B-Instruct        | accuracy (pass@1)             | 58.7        | 55.6             | [EvalPlus Leaderboard](https://evalplus.github.io/leaderboard.html) |
|             |         | google/codegemma-7b-it                  | accuracy (pass@1)             | 56.6        | 56.9             | [EvalPlus Leaderboard](https://evalplus.github.io/leaderboard.html) |
=======
|LiveCodeBench| Negin   | deepseek-ai/DeepSeek-R1-Distill-Qwen-7B | (pass@1)                      | 37.9        | 37.6             | [DeepSeek-R1 Paper](https://github.com/deepseek-ai/DeepSeek-R1/blob/main/DeepSeek_R1.pdf) Table 5 |
| GPQADiamond | Negin   | deepseek-ai/DeepSeek-R1-Distill-Qwen-7B | accuracy                      | 52          | 49.1             | [DeepSeek-R1 Paper](https://github.com/deepseek-ai/DeepSeek-R1/blob/main/DeepSeek_R1.pdf) Table 5 |
| MultiPL-E.  | Marianna| Qwen/CodeQwen1.5-7B-Chat                | java (pass@1)                 | 64.0        | 61.04            |  [Big Code Leaderboard](https://huggingface.co/spaces/bigcode/bigcode-models-leaderboard)                                     |
|             |         |                                         | cpp (pass@1)                  | 67.85       | 61.0             |   [Big Code Leaderboard](https://huggingface.co/spaces/bigcode/bigcode-models-leaderboard)                                    |
|             |         |                                         | cs (pass@1)                   | 52.6        | 52.2             |    [Big Code Leaderboard](https://huggingface.co/spaces/bigcode/bigcode-models-leaderboard)                                   |
|             |         |                                         | php (pass@1)                  | 64.7        | 69.22            |   [Big Code Leaderboard](https://huggingface.co/spaces/bigcode/bigcode-models-leaderboard)                                    |
|             |         |                                         | sh (pass@1)                   | 37.0        | 39.2             |    [Qwen2.5-Coder Technical Report](https://arxiv.org/pdf/2409.12186) (Table 17)
|             |         |                                         | ts (pass@1)                   | 73.0        | 71.7             |           [Qwen2.5-Coder Technical Report](https://arxiv.org/pdf/2409.12186) (Table 17)                          |
|             |         |                                         | js (pass@1)                   | 69.5        | 75.2            |           [Qwen2.5-Coder Technical Report](https://arxiv.org/pdf/2409.12186) (Table 17)                          |                                 |
| CRUXEval    | Marianna| Qwen/Qwen2.5-Coder-7B-Instruct          | Input-CoT (pass@1)            | 66.2        | 65.8            |  [Qwen2.5-Coder Technical Report](https://arxiv.org/pdf/2409.12186) (Table 18)                                     |
| CRUXEval    |         |                                         | Output-CoT (pass@1)           | 66.7        | 65.9            |                                     |
| CRUXEval    |         | Qwen/Qwen2.5-Coder-3B-Instruct          | Input-CoT (pass@1)            | 53.4        | 53.2            |                                    |
| CRUXEval    |         |                                         | Output-CoT (pass@1)           | 53.3        | 56.0            |                                     |
>>>>>>> 64a0807e
<|MERGE_RESOLUTION|>--- conflicted
+++ resolved
@@ -69,14 +69,12 @@
 |             |         |                                         | complete (pass@1)             | 41.9        | 40.5             |                                     |
 |             |         | Qwen/Qwen2.5-7B-Instruct                | instruct (pass@1)             | 35.2        | 37.6             |                                     |
 |             |         |                                         | complete (pass@1)             | 46.7        | 46.1             |                                     |
-<<<<<<< HEAD
 |HumanEvalPlus| Sedrick | mistralai/Mistral-7B-Instruct-v0.2      | accuracy (pass@1)             | 27.44       | 36.0             | [EvalPlus Leaderboard](https://evalplus.github.io/leaderboard.html) |
 |             |         | meta-llama/Llama-3.1-8B-Instruct        | accuracy (pass@1)             | 62.2        | 62.8             | [EvalPlus Leaderboard](https://evalplus.github.io/leaderboard.html) |
 |             |         | google/codegemma-7b-it                  | accuracy (pass@1)             | 36.6        | 51.8             | [EvalPlus Leaderboard](https://evalplus.github.io/leaderboard.html) |
 | MBPPPlus    | Sedrick | mistralai/Mistral-7B-Instruct-v0.2      | accuracy (pass@1)             | 43.9        | 37.0             | [EvalPlus Leaderboard](https://evalplus.github.io/leaderboard.html) |
 |             |         | meta-llama/Llama-3.1-8B-Instruct        | accuracy (pass@1)             | 58.7        | 55.6             | [EvalPlus Leaderboard](https://evalplus.github.io/leaderboard.html) |
 |             |         | google/codegemma-7b-it                  | accuracy (pass@1)             | 56.6        | 56.9             | [EvalPlus Leaderboard](https://evalplus.github.io/leaderboard.html) |
-=======
 |LiveCodeBench| Negin   | deepseek-ai/DeepSeek-R1-Distill-Qwen-7B | (pass@1)                      | 37.9        | 37.6             | [DeepSeek-R1 Paper](https://github.com/deepseek-ai/DeepSeek-R1/blob/main/DeepSeek_R1.pdf) Table 5 |
 | GPQADiamond | Negin   | deepseek-ai/DeepSeek-R1-Distill-Qwen-7B | accuracy                      | 52          | 49.1             | [DeepSeek-R1 Paper](https://github.com/deepseek-ai/DeepSeek-R1/blob/main/DeepSeek_R1.pdf) Table 5 |
 | MultiPL-E.  | Marianna| Qwen/CodeQwen1.5-7B-Chat                | java (pass@1)                 | 64.0        | 61.04            |  [Big Code Leaderboard](https://huggingface.co/spaces/bigcode/bigcode-models-leaderboard)                                     |
@@ -89,5 +87,4 @@
 | CRUXEval    | Marianna| Qwen/Qwen2.5-Coder-7B-Instruct          | Input-CoT (pass@1)            | 66.2        | 65.8            |  [Qwen2.5-Coder Technical Report](https://arxiv.org/pdf/2409.12186) (Table 18)                                     |
 | CRUXEval    |         |                                         | Output-CoT (pass@1)           | 66.7        | 65.9            |                                     |
 | CRUXEval    |         | Qwen/Qwen2.5-Coder-3B-Instruct          | Input-CoT (pass@1)            | 53.4        | 53.2            |                                    |
-| CRUXEval    |         |                                         | Output-CoT (pass@1)           | 53.3        | 56.0            |                                     |
->>>>>>> 64a0807e
+| CRUXEval    |         |                                         | Output-CoT (pass@1)           | 53.3        | 56.0            |                                     |